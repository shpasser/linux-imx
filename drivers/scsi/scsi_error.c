--- conflicted
+++ resolved
@@ -1340,16 +1340,10 @@
 		 * LLD/transport was disrupted during processing of the IO.
 		 * The transport class is now blocked/blocking,
 		 * and the transport will decide what to do with the IO
-<<<<<<< HEAD
-		 * based on its timers and recovery capablilities.
-		 */
-		return ADD_TO_MLQUEUE;
-=======
 		 * based on its timers and recovery capablilities if
 		 * there are enough retries.
 		 */
 		goto maybe_retry;
->>>>>>> c07f62e5
 	case DID_TRANSPORT_FAILFAST:
 		/*
 		 * The transport decided to failfast the IO (most likely

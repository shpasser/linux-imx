/*
 * Helper macros to support writing architecture specific
 * linker scripts.
 *
 * A minimal linker scripts has following content:
 * [This is a sample, architectures may have special requiriements]
 *
 * OUTPUT_FORMAT(...)
 * OUTPUT_ARCH(...)
 * ENTRY(...)
 * SECTIONS
 * {
 *	. = START;
 *	__init_begin = .;
 *	HEAD_TEXT_SECTION
 *	INIT_TEXT_SECTION(PAGE_SIZE)
 *	INIT_DATA_SECTION(...)
 *	PERCPU_SECTION(CACHELINE_SIZE)
 *	__init_end = .;
 *
 *	_stext = .;
 *	TEXT_SECTION = 0
 *	_etext = .;
 *
 *      _sdata = .;
 *	RO_DATA_SECTION(PAGE_SIZE)
 *	RW_DATA_SECTION(...)
 *	_edata = .;
 *
 *	EXCEPTION_TABLE(...)
 *	NOTES
 *
 *	BSS_SECTION(0, 0, 0)
 *	_end = .;
 *
 *	STABS_DEBUG
 *	DWARF_DEBUG
 *
 *	DISCARDS		// must be the last
 * }
 *
 * [__init_begin, __init_end] is the init section that may be freed after init
 * [_stext, _etext] is the text section
 * [_sdata, _edata] is the data section
 *
 * Some of the included output section have their own set of constants.
 * Examples are: [__initramfs_start, __initramfs_end] for initramfs and
 *               [__nosave_begin, __nosave_end] for the nosave data
 */

#ifndef LOAD_OFFSET
#define LOAD_OFFSET 0
#endif

#ifndef SYMBOL_PREFIX
#define VMLINUX_SYMBOL(sym) sym
#else
#define PASTE2(x,y) x##y
#define PASTE(x,y) PASTE2(x,y)
#define VMLINUX_SYMBOL(sym) PASTE(SYMBOL_PREFIX, sym)
#endif

/* Align . to a 8 byte boundary equals to maximum function alignment. */
#define ALIGN_FUNCTION()  . = ALIGN(8)

/*
 * Align to a 32 byte boundary equal to the
 * alignment gcc 4.5 uses for a struct
 */
#define STRUCT_ALIGNMENT 32
#define STRUCT_ALIGN() . = ALIGN(STRUCT_ALIGNMENT)

/* The actual configuration determine if the init/exit sections
 * are handled as text/data or they can be discarded (which
 * often happens at runtime)
 */
#ifdef CONFIG_HOTPLUG
#define DEV_KEEP(sec)    *(.dev##sec)
#define DEV_DISCARD(sec)
#else
#define DEV_KEEP(sec)
#define DEV_DISCARD(sec) *(.dev##sec)
#endif

#ifdef CONFIG_HOTPLUG_CPU
#define CPU_KEEP(sec)    *(.cpu##sec)
#define CPU_DISCARD(sec)
#else
#define CPU_KEEP(sec)
#define CPU_DISCARD(sec) *(.cpu##sec)
#endif

#if defined(CONFIG_MEMORY_HOTPLUG)
#define MEM_KEEP(sec)    *(.mem##sec)
#define MEM_DISCARD(sec)
#else
#define MEM_KEEP(sec)
#define MEM_DISCARD(sec) *(.mem##sec)
#endif

#ifdef CONFIG_FTRACE_MCOUNT_RECORD
#define MCOUNT_REC()	. = ALIGN(8);				\
			VMLINUX_SYMBOL(__start_mcount_loc) = .; \
			*(__mcount_loc)				\
			VMLINUX_SYMBOL(__stop_mcount_loc) = .;
#else
#define MCOUNT_REC()
#endif

#ifdef CONFIG_TRACE_BRANCH_PROFILING
#define LIKELY_PROFILE()	VMLINUX_SYMBOL(__start_annotated_branch_profile) = .; \
				*(_ftrace_annotated_branch)			      \
				VMLINUX_SYMBOL(__stop_annotated_branch_profile) = .;
#else
#define LIKELY_PROFILE()
#endif

#ifdef CONFIG_PROFILE_ALL_BRANCHES
#define BRANCH_PROFILE()	VMLINUX_SYMBOL(__start_branch_profile) = .;   \
				*(_ftrace_branch)			      \
				VMLINUX_SYMBOL(__stop_branch_profile) = .;
#else
#define BRANCH_PROFILE()
#endif

#ifdef CONFIG_EVENT_TRACING
#define FTRACE_EVENTS()	. = ALIGN(8);					\
			VMLINUX_SYMBOL(__start_ftrace_events) = .;	\
			*(_ftrace_events)				\
			VMLINUX_SYMBOL(__stop_ftrace_events) = .;
#else
#define FTRACE_EVENTS()
#endif

#ifdef CONFIG_TRACING
#define TRACE_PRINTKS() VMLINUX_SYMBOL(__start___trace_bprintk_fmt) = .;      \
			 *(__trace_printk_fmt) /* Trace_printk fmt' pointer */ \
			 VMLINUX_SYMBOL(__stop___trace_bprintk_fmt) = .;
#else
#define TRACE_PRINTKS()
#endif

#ifdef CONFIG_FTRACE_SYSCALLS
#define TRACE_SYSCALLS() . = ALIGN(8);					\
			 VMLINUX_SYMBOL(__start_syscalls_metadata) = .;	\
			 *(__syscalls_metadata)				\
			 VMLINUX_SYMBOL(__stop_syscalls_metadata) = .;
#else
#define TRACE_SYSCALLS()
#endif

<<<<<<< HEAD
#ifdef CONFIG_CLKSRC_OF
#define CLKSRC_OF_TABLES() . = ALIGN(8);				\
			   VMLINUX_SYMBOL(__clksrc_of_table) = .;	\
			   *(__clksrc_of_table)				\
			   *(__clksrc_of_table_end)
#else
#define CLKSRC_OF_TABLES()
=======
#ifdef CONFIG_IRQCHIP
#define IRQCHIP_OF_MATCH_TABLE()					\
	. = ALIGN(8);							\
	VMLINUX_SYMBOL(__irqchip_begin) = .;				\
	*(__irqchip_of_table)		  				\
	*(__irqchip_of_end)
#else
#define IRQCHIP_OF_MATCH_TABLE()
>>>>>>> 9e47b8bf
#endif

#define KERNEL_DTB()							\
	STRUCT_ALIGN();							\
	VMLINUX_SYMBOL(__dtb_start) = .;				\
	*(.dtb.init.rodata)						\
	VMLINUX_SYMBOL(__dtb_end) = .;

/* .data section */
#define DATA_DATA							\
	*(.data)							\
	*(.ref.data)							\
	*(.data..shared_aligned) /* percpu related */			\
	DEV_KEEP(init.data)						\
	DEV_KEEP(exit.data)						\
	CPU_KEEP(init.data)						\
	CPU_KEEP(exit.data)						\
	MEM_KEEP(init.data)						\
	MEM_KEEP(exit.data)						\
	*(.data.unlikely)						\
	STRUCT_ALIGN();							\
	*(__tracepoints)						\
	/* implement dynamic printk debug */				\
	. = ALIGN(8);                                                   \
	VMLINUX_SYMBOL(__start___jump_table) = .;                       \
	*(__jump_table)                                                 \
	VMLINUX_SYMBOL(__stop___jump_table) = .;                        \
	. = ALIGN(8);							\
	VMLINUX_SYMBOL(__start___verbose) = .;                          \
	*(__verbose)                                                    \
	VMLINUX_SYMBOL(__stop___verbose) = .;				\
	LIKELY_PROFILE()		       				\
	BRANCH_PROFILE()						\
	TRACE_PRINTKS()

/*
 * Data section helpers
 */
#define NOSAVE_DATA							\
	. = ALIGN(PAGE_SIZE);						\
	VMLINUX_SYMBOL(__nosave_begin) = .;				\
	*(.data..nosave)						\
	. = ALIGN(PAGE_SIZE);						\
	VMLINUX_SYMBOL(__nosave_end) = .;

#define PAGE_ALIGNED_DATA(page_align)					\
	. = ALIGN(page_align);						\
	*(.data..page_aligned)

#define READ_MOSTLY_DATA(align)						\
	. = ALIGN(align);						\
	*(.data..read_mostly)						\
	. = ALIGN(align);

#define CACHELINE_ALIGNED_DATA(align)					\
	. = ALIGN(align);						\
	*(.data..cacheline_aligned)

#define INIT_TASK_DATA(align)						\
	. = ALIGN(align);						\
	*(.data..init_task)

/*
 * Read only Data
 */
#define RO_DATA_SECTION(align)						\
	. = ALIGN((align));						\
	.rodata           : AT(ADDR(.rodata) - LOAD_OFFSET) {		\
		VMLINUX_SYMBOL(__start_rodata) = .;			\
		*(.rodata) *(.rodata.*)					\
		*(__vermagic)		/* Kernel version magic */	\
		. = ALIGN(8);						\
		VMLINUX_SYMBOL(__start___tracepoints_ptrs) = .;		\
		*(__tracepoints_ptrs)	/* Tracepoints: pointer array */\
		VMLINUX_SYMBOL(__stop___tracepoints_ptrs) = .;		\
		*(__tracepoints_strings)/* Tracepoints: strings */	\
	}								\
									\
	.rodata1          : AT(ADDR(.rodata1) - LOAD_OFFSET) {		\
		*(.rodata1)						\
	}								\
									\
	BUG_TABLE							\
									\
	/* PCI quirks */						\
	.pci_fixup        : AT(ADDR(.pci_fixup) - LOAD_OFFSET) {	\
		VMLINUX_SYMBOL(__start_pci_fixups_early) = .;		\
		*(.pci_fixup_early)					\
		VMLINUX_SYMBOL(__end_pci_fixups_early) = .;		\
		VMLINUX_SYMBOL(__start_pci_fixups_header) = .;		\
		*(.pci_fixup_header)					\
		VMLINUX_SYMBOL(__end_pci_fixups_header) = .;		\
		VMLINUX_SYMBOL(__start_pci_fixups_final) = .;		\
		*(.pci_fixup_final)					\
		VMLINUX_SYMBOL(__end_pci_fixups_final) = .;		\
		VMLINUX_SYMBOL(__start_pci_fixups_enable) = .;		\
		*(.pci_fixup_enable)					\
		VMLINUX_SYMBOL(__end_pci_fixups_enable) = .;		\
		VMLINUX_SYMBOL(__start_pci_fixups_resume) = .;		\
		*(.pci_fixup_resume)					\
		VMLINUX_SYMBOL(__end_pci_fixups_resume) = .;		\
		VMLINUX_SYMBOL(__start_pci_fixups_resume_early) = .;	\
		*(.pci_fixup_resume_early)				\
		VMLINUX_SYMBOL(__end_pci_fixups_resume_early) = .;	\
		VMLINUX_SYMBOL(__start_pci_fixups_suspend) = .;		\
		*(.pci_fixup_suspend)					\
		VMLINUX_SYMBOL(__end_pci_fixups_suspend) = .;		\
	}								\
									\
	/* Built-in firmware blobs */					\
	.builtin_fw        : AT(ADDR(.builtin_fw) - LOAD_OFFSET) {	\
		VMLINUX_SYMBOL(__start_builtin_fw) = .;			\
		*(.builtin_fw)						\
		VMLINUX_SYMBOL(__end_builtin_fw) = .;			\
	}								\
									\
	/* RapidIO route ops */						\
	.rio_ops        : AT(ADDR(.rio_ops) - LOAD_OFFSET) {		\
		VMLINUX_SYMBOL(__start_rio_switch_ops) = .;		\
		*(.rio_switch_ops)					\
		VMLINUX_SYMBOL(__end_rio_switch_ops) = .;		\
	}								\
									\
	TRACEDATA							\
									\
	/* Kernel symbol table: Normal symbols */			\
	__ksymtab         : AT(ADDR(__ksymtab) - LOAD_OFFSET) {		\
		VMLINUX_SYMBOL(__start___ksymtab) = .;			\
		*(SORT(___ksymtab+*))					\
		VMLINUX_SYMBOL(__stop___ksymtab) = .;			\
	}								\
									\
	/* Kernel symbol table: GPL-only symbols */			\
	__ksymtab_gpl     : AT(ADDR(__ksymtab_gpl) - LOAD_OFFSET) {	\
		VMLINUX_SYMBOL(__start___ksymtab_gpl) = .;		\
		*(SORT(___ksymtab_gpl+*))				\
		VMLINUX_SYMBOL(__stop___ksymtab_gpl) = .;		\
	}								\
									\
	/* Kernel symbol table: Normal unused symbols */		\
	__ksymtab_unused  : AT(ADDR(__ksymtab_unused) - LOAD_OFFSET) {	\
		VMLINUX_SYMBOL(__start___ksymtab_unused) = .;		\
		*(SORT(___ksymtab_unused+*))				\
		VMLINUX_SYMBOL(__stop___ksymtab_unused) = .;		\
	}								\
									\
	/* Kernel symbol table: GPL-only unused symbols */		\
	__ksymtab_unused_gpl : AT(ADDR(__ksymtab_unused_gpl) - LOAD_OFFSET) { \
		VMLINUX_SYMBOL(__start___ksymtab_unused_gpl) = .;	\
		*(SORT(___ksymtab_unused_gpl+*))			\
		VMLINUX_SYMBOL(__stop___ksymtab_unused_gpl) = .;	\
	}								\
									\
	/* Kernel symbol table: GPL-future-only symbols */		\
	__ksymtab_gpl_future : AT(ADDR(__ksymtab_gpl_future) - LOAD_OFFSET) { \
		VMLINUX_SYMBOL(__start___ksymtab_gpl_future) = .;	\
		*(SORT(___ksymtab_gpl_future+*))			\
		VMLINUX_SYMBOL(__stop___ksymtab_gpl_future) = .;	\
	}								\
									\
	/* Kernel symbol table: Normal symbols */			\
	__kcrctab         : AT(ADDR(__kcrctab) - LOAD_OFFSET) {		\
		VMLINUX_SYMBOL(__start___kcrctab) = .;			\
		*(SORT(___kcrctab+*))					\
		VMLINUX_SYMBOL(__stop___kcrctab) = .;			\
	}								\
									\
	/* Kernel symbol table: GPL-only symbols */			\
	__kcrctab_gpl     : AT(ADDR(__kcrctab_gpl) - LOAD_OFFSET) {	\
		VMLINUX_SYMBOL(__start___kcrctab_gpl) = .;		\
		*(SORT(___kcrctab_gpl+*))				\
		VMLINUX_SYMBOL(__stop___kcrctab_gpl) = .;		\
	}								\
									\
	/* Kernel symbol table: Normal unused symbols */		\
	__kcrctab_unused  : AT(ADDR(__kcrctab_unused) - LOAD_OFFSET) {	\
		VMLINUX_SYMBOL(__start___kcrctab_unused) = .;		\
		*(SORT(___kcrctab_unused+*))				\
		VMLINUX_SYMBOL(__stop___kcrctab_unused) = .;		\
	}								\
									\
	/* Kernel symbol table: GPL-only unused symbols */		\
	__kcrctab_unused_gpl : AT(ADDR(__kcrctab_unused_gpl) - LOAD_OFFSET) { \
		VMLINUX_SYMBOL(__start___kcrctab_unused_gpl) = .;	\
		*(SORT(___kcrctab_unused_gpl+*))			\
		VMLINUX_SYMBOL(__stop___kcrctab_unused_gpl) = .;	\
	}								\
									\
	/* Kernel symbol table: GPL-future-only symbols */		\
	__kcrctab_gpl_future : AT(ADDR(__kcrctab_gpl_future) - LOAD_OFFSET) { \
		VMLINUX_SYMBOL(__start___kcrctab_gpl_future) = .;	\
		*(SORT(___kcrctab_gpl_future+*))			\
		VMLINUX_SYMBOL(__stop___kcrctab_gpl_future) = .;	\
	}								\
									\
	/* Kernel symbol table: strings */				\
        __ksymtab_strings : AT(ADDR(__ksymtab_strings) - LOAD_OFFSET) {	\
		*(__ksymtab_strings)					\
	}								\
									\
	/* __*init sections */						\
	__init_rodata : AT(ADDR(__init_rodata) - LOAD_OFFSET) {		\
		*(.ref.rodata)						\
		DEV_KEEP(init.rodata)					\
		DEV_KEEP(exit.rodata)					\
		CPU_KEEP(init.rodata)					\
		CPU_KEEP(exit.rodata)					\
		MEM_KEEP(init.rodata)					\
		MEM_KEEP(exit.rodata)					\
	}								\
									\
	/* Built-in module parameters. */				\
	__param : AT(ADDR(__param) - LOAD_OFFSET) {			\
		VMLINUX_SYMBOL(__start___param) = .;			\
		*(__param)						\
		VMLINUX_SYMBOL(__stop___param) = .;			\
	}								\
									\
	/* Built-in module versions. */					\
	__modver : AT(ADDR(__modver) - LOAD_OFFSET) {			\
		VMLINUX_SYMBOL(__start___modver) = .;			\
		*(__modver)						\
		VMLINUX_SYMBOL(__stop___modver) = .;			\
		. = ALIGN((align));					\
		VMLINUX_SYMBOL(__end_rodata) = .;			\
	}								\
	. = ALIGN((align));

/* RODATA & RO_DATA provided for backward compatibility.
 * All archs are supposed to use RO_DATA() */
#define RODATA          RO_DATA_SECTION(4096)
#define RO_DATA(align)  RO_DATA_SECTION(align)

#define SECURITY_INIT							\
	.security_initcall.init : AT(ADDR(.security_initcall.init) - LOAD_OFFSET) { \
		VMLINUX_SYMBOL(__security_initcall_start) = .;		\
		*(.security_initcall.init) 				\
		VMLINUX_SYMBOL(__security_initcall_end) = .;		\
	}

/* .text section. Map to function alignment to avoid address changes
 * during second ld run in second ld pass when generating System.map */
#define TEXT_TEXT							\
		ALIGN_FUNCTION();					\
		*(.text.hot)						\
		*(.text)						\
		*(.ref.text)						\
	DEV_KEEP(init.text)						\
	DEV_KEEP(exit.text)						\
	CPU_KEEP(init.text)						\
	CPU_KEEP(exit.text)						\
	MEM_KEEP(init.text)						\
	MEM_KEEP(exit.text)						\
		*(.text.unlikely)


/* sched.text is aling to function alignment to secure we have same
 * address even at second ld pass when generating System.map */
#define SCHED_TEXT							\
		ALIGN_FUNCTION();					\
		VMLINUX_SYMBOL(__sched_text_start) = .;			\
		*(.sched.text)						\
		VMLINUX_SYMBOL(__sched_text_end) = .;

/* spinlock.text is aling to function alignment to secure we have same
 * address even at second ld pass when generating System.map */
#define LOCK_TEXT							\
		ALIGN_FUNCTION();					\
		VMLINUX_SYMBOL(__lock_text_start) = .;			\
		*(.spinlock.text)					\
		VMLINUX_SYMBOL(__lock_text_end) = .;

#define KPROBES_TEXT							\
		ALIGN_FUNCTION();					\
		VMLINUX_SYMBOL(__kprobes_text_start) = .;		\
		*(.kprobes.text)					\
		VMLINUX_SYMBOL(__kprobes_text_end) = .;

#define ENTRY_TEXT							\
		ALIGN_FUNCTION();					\
		VMLINUX_SYMBOL(__entry_text_start) = .;			\
		*(.entry.text)						\
		VMLINUX_SYMBOL(__entry_text_end) = .;

#ifdef CONFIG_FUNCTION_GRAPH_TRACER
#define IRQENTRY_TEXT							\
		ALIGN_FUNCTION();					\
		VMLINUX_SYMBOL(__irqentry_text_start) = .;		\
		*(.irqentry.text)					\
		VMLINUX_SYMBOL(__irqentry_text_end) = .;
#else
#define IRQENTRY_TEXT
#endif

/* Section used for early init (in .S files) */
#define HEAD_TEXT  *(.head.text)

#define HEAD_TEXT_SECTION							\
	.head.text : AT(ADDR(.head.text) - LOAD_OFFSET) {		\
		HEAD_TEXT						\
	}

/*
 * Exception table
 */
#define EXCEPTION_TABLE(align)						\
	. = ALIGN(align);						\
	__ex_table : AT(ADDR(__ex_table) - LOAD_OFFSET) {		\
		VMLINUX_SYMBOL(__start___ex_table) = .;			\
		*(__ex_table)						\
		VMLINUX_SYMBOL(__stop___ex_table) = .;			\
	}

/*
 * Init task
 */
#define INIT_TASK_DATA_SECTION(align)					\
	. = ALIGN(align);						\
	.data..init_task :  AT(ADDR(.data..init_task) - LOAD_OFFSET) {	\
		INIT_TASK_DATA(align)					\
	}

#ifdef CONFIG_CONSTRUCTORS
#define KERNEL_CTORS()	. = ALIGN(8);			   \
			VMLINUX_SYMBOL(__ctors_start) = .; \
			*(.ctors)			   \
			VMLINUX_SYMBOL(__ctors_end) = .;
#else
#define KERNEL_CTORS()
#endif

/* init and exit section handling */
#define INIT_DATA							\
	*(.init.data)							\
	DEV_DISCARD(init.data)						\
	CPU_DISCARD(init.data)						\
	MEM_DISCARD(init.data)						\
	KERNEL_CTORS()							\
	MCOUNT_REC()							\
	*(.init.rodata)							\
	FTRACE_EVENTS()							\
	TRACE_SYSCALLS()						\
	DEV_DISCARD(init.rodata)					\
	CPU_DISCARD(init.rodata)					\
	MEM_DISCARD(init.rodata)					\
<<<<<<< HEAD
	CLKSRC_OF_TABLES()						\
	KERNEL_DTB()
=======
	KERNEL_DTB()							\
	IRQCHIP_OF_MATCH_TABLE()
>>>>>>> 9e47b8bf

#define INIT_TEXT							\
	*(.init.text)							\
	DEV_DISCARD(init.text)						\
	CPU_DISCARD(init.text)						\
	MEM_DISCARD(init.text)

#define EXIT_DATA							\
	*(.exit.data)							\
	DEV_DISCARD(exit.data)						\
	DEV_DISCARD(exit.rodata)					\
	CPU_DISCARD(exit.data)						\
	CPU_DISCARD(exit.rodata)					\
	MEM_DISCARD(exit.data)						\
	MEM_DISCARD(exit.rodata)

#define EXIT_TEXT							\
	*(.exit.text)							\
	DEV_DISCARD(exit.text)						\
	CPU_DISCARD(exit.text)						\
	MEM_DISCARD(exit.text)

#define EXIT_CALL							\
	*(.exitcall.exit)

/*
 * bss (Block Started by Symbol) - uninitialized data
 * zeroed during startup
 */
#define SBSS(sbss_align)						\
	. = ALIGN(sbss_align);						\
	.sbss : AT(ADDR(.sbss) - LOAD_OFFSET) {				\
		*(.sbss)						\
		*(.scommon)						\
	}

/*
 * Allow archectures to redefine BSS_FIRST_SECTIONS to add extra
 * sections to the front of bss.
 */
#ifndef BSS_FIRST_SECTIONS
#define BSS_FIRST_SECTIONS
#endif

#define BSS(bss_align)							\
	. = ALIGN(bss_align);						\
	.bss : AT(ADDR(.bss) - LOAD_OFFSET) {				\
		BSS_FIRST_SECTIONS					\
		*(.bss..page_aligned)					\
		*(.dynbss)						\
		*(.bss)							\
		*(COMMON)						\
	}

/*
 * DWARF debug sections.
 * Symbols in the DWARF debugging sections are relative to
 * the beginning of the section so we begin them at 0.
 */
#define DWARF_DEBUG							\
		/* DWARF 1 */						\
		.debug          0 : { *(.debug) }			\
		.line           0 : { *(.line) }			\
		/* GNU DWARF 1 extensions */				\
		.debug_srcinfo  0 : { *(.debug_srcinfo) }		\
		.debug_sfnames  0 : { *(.debug_sfnames) }		\
		/* DWARF 1.1 and DWARF 2 */				\
		.debug_aranges  0 : { *(.debug_aranges) }		\
		.debug_pubnames 0 : { *(.debug_pubnames) }		\
		/* DWARF 2 */						\
		.debug_info     0 : { *(.debug_info			\
				.gnu.linkonce.wi.*) }			\
		.debug_abbrev   0 : { *(.debug_abbrev) }		\
		.debug_line     0 : { *(.debug_line) }			\
		.debug_frame    0 : { *(.debug_frame) }			\
		.debug_str      0 : { *(.debug_str) }			\
		.debug_loc      0 : { *(.debug_loc) }			\
		.debug_macinfo  0 : { *(.debug_macinfo) }		\
		/* SGI/MIPS DWARF 2 extensions */			\
		.debug_weaknames 0 : { *(.debug_weaknames) }		\
		.debug_funcnames 0 : { *(.debug_funcnames) }		\
		.debug_typenames 0 : { *(.debug_typenames) }		\
		.debug_varnames  0 : { *(.debug_varnames) }		\

		/* Stabs debugging sections.  */
#define STABS_DEBUG							\
		.stab 0 : { *(.stab) }					\
		.stabstr 0 : { *(.stabstr) }				\
		.stab.excl 0 : { *(.stab.excl) }			\
		.stab.exclstr 0 : { *(.stab.exclstr) }			\
		.stab.index 0 : { *(.stab.index) }			\
		.stab.indexstr 0 : { *(.stab.indexstr) }		\
		.comment 0 : { *(.comment) }

#ifdef CONFIG_GENERIC_BUG
#define BUG_TABLE							\
	. = ALIGN(8);							\
	__bug_table : AT(ADDR(__bug_table) - LOAD_OFFSET) {		\
		VMLINUX_SYMBOL(__start___bug_table) = .;		\
		*(__bug_table)						\
		VMLINUX_SYMBOL(__stop___bug_table) = .;			\
	}
#else
#define BUG_TABLE
#endif

#ifdef CONFIG_PM_TRACE
#define TRACEDATA							\
	. = ALIGN(4);							\
	.tracedata : AT(ADDR(.tracedata) - LOAD_OFFSET) {		\
		VMLINUX_SYMBOL(__tracedata_start) = .;			\
		*(.tracedata)						\
		VMLINUX_SYMBOL(__tracedata_end) = .;			\
	}
#else
#define TRACEDATA
#endif

#define NOTES								\
	.notes : AT(ADDR(.notes) - LOAD_OFFSET) {			\
		VMLINUX_SYMBOL(__start_notes) = .;			\
		*(.note.*)						\
		VMLINUX_SYMBOL(__stop_notes) = .;			\
	}

#define INIT_SETUP(initsetup_align)					\
		. = ALIGN(initsetup_align);				\
		VMLINUX_SYMBOL(__setup_start) = .;			\
		*(.init.setup)						\
		VMLINUX_SYMBOL(__setup_end) = .;

#define INIT_CALLS_LEVEL(level)						\
		VMLINUX_SYMBOL(__initcall##level##_start) = .;		\
		*(.initcall##level##.init)				\
		*(.initcall##level##s.init)				\

#define INIT_CALLS							\
		VMLINUX_SYMBOL(__initcall_start) = .;			\
		*(.initcallearly.init)					\
		INIT_CALLS_LEVEL(0)					\
		INIT_CALLS_LEVEL(1)					\
		INIT_CALLS_LEVEL(2)					\
		INIT_CALLS_LEVEL(3)					\
		INIT_CALLS_LEVEL(4)					\
		INIT_CALLS_LEVEL(5)					\
		INIT_CALLS_LEVEL(rootfs)				\
		INIT_CALLS_LEVEL(6)					\
		INIT_CALLS_LEVEL(7)					\
		VMLINUX_SYMBOL(__initcall_end) = .;

#define CON_INITCALL							\
		VMLINUX_SYMBOL(__con_initcall_start) = .;		\
		*(.con_initcall.init)					\
		VMLINUX_SYMBOL(__con_initcall_end) = .;

#define SECURITY_INITCALL						\
		VMLINUX_SYMBOL(__security_initcall_start) = .;		\
		*(.security_initcall.init)				\
		VMLINUX_SYMBOL(__security_initcall_end) = .;

#ifdef CONFIG_BLK_DEV_INITRD
#define INIT_RAM_FS							\
	. = ALIGN(4);							\
	VMLINUX_SYMBOL(__initramfs_start) = .;				\
	*(.init.ramfs)							\
	. = ALIGN(8);							\
	*(.init.ramfs.info)
#else
#define INIT_RAM_FS
#endif

/*
 * Default discarded sections.
 *
 * Some archs want to discard exit text/data at runtime rather than
 * link time due to cross-section references such as alt instructions,
 * bug table, eh_frame, etc.  DISCARDS must be the last of output
 * section definitions so that such archs put those in earlier section
 * definitions.
 */
#define DISCARDS							\
	/DISCARD/ : {							\
	EXIT_TEXT							\
	EXIT_DATA							\
	EXIT_CALL							\
	*(.discard)							\
	*(.discard.*)							\
	}

/**
 * PERCPU_INPUT - the percpu input sections
 * @cacheline: cacheline size
 *
 * The core percpu section names and core symbols which do not rely
 * directly upon load addresses.
 *
 * @cacheline is used to align subsections to avoid false cacheline
 * sharing between subsections for different purposes.
 */
#define PERCPU_INPUT(cacheline)						\
	VMLINUX_SYMBOL(__per_cpu_start) = .;				\
	*(.data..percpu..first)						\
	. = ALIGN(PAGE_SIZE);						\
	*(.data..percpu..page_aligned)					\
	. = ALIGN(cacheline);						\
	*(.data..percpu..readmostly)					\
	. = ALIGN(cacheline);						\
	*(.data..percpu)						\
	*(.data..percpu..shared_aligned)				\
	VMLINUX_SYMBOL(__per_cpu_end) = .;

/**
 * PERCPU_VADDR - define output section for percpu area
 * @cacheline: cacheline size
 * @vaddr: explicit base address (optional)
 * @phdr: destination PHDR (optional)
 *
 * Macro which expands to output section for percpu area.
 *
 * @cacheline is used to align subsections to avoid false cacheline
 * sharing between subsections for different purposes.
 *
 * If @vaddr is not blank, it specifies explicit base address and all
 * percpu symbols will be offset from the given address.  If blank,
 * @vaddr always equals @laddr + LOAD_OFFSET.
 *
 * @phdr defines the output PHDR to use if not blank.  Be warned that
 * output PHDR is sticky.  If @phdr is specified, the next output
 * section in the linker script will go there too.  @phdr should have
 * a leading colon.
 *
 * Note that this macros defines __per_cpu_load as an absolute symbol.
 * If there is no need to put the percpu section at a predetermined
 * address, use PERCPU_SECTION.
 */
#define PERCPU_VADDR(cacheline, vaddr, phdr)				\
	VMLINUX_SYMBOL(__per_cpu_load) = .;				\
	.data..percpu vaddr : AT(VMLINUX_SYMBOL(__per_cpu_load)		\
				- LOAD_OFFSET) {			\
		PERCPU_INPUT(cacheline)					\
	} phdr								\
	. = VMLINUX_SYMBOL(__per_cpu_load) + SIZEOF(.data..percpu);

/**
 * PERCPU_SECTION - define output section for percpu area, simple version
 * @cacheline: cacheline size
 *
 * Align to PAGE_SIZE and outputs output section for percpu area.  This
 * macro doesn't manipulate @vaddr or @phdr and __per_cpu_load and
 * __per_cpu_start will be identical.
 *
 * This macro is equivalent to ALIGN(PAGE_SIZE); PERCPU_VADDR(@cacheline,,)
 * except that __per_cpu_load is defined as a relative symbol against
 * .data..percpu which is required for relocatable x86_32 configuration.
 */
#define PERCPU_SECTION(cacheline)					\
	. = ALIGN(PAGE_SIZE);						\
	.data..percpu	: AT(ADDR(.data..percpu) - LOAD_OFFSET) {	\
		VMLINUX_SYMBOL(__per_cpu_load) = .;			\
		PERCPU_INPUT(cacheline)					\
	}


/*
 * Definition of the high level *_SECTION macros
 * They will fit only a subset of the architectures
 */


/*
 * Writeable data.
 * All sections are combined in a single .data section.
 * The sections following CONSTRUCTORS are arranged so their
 * typical alignment matches.
 * A cacheline is typical/always less than a PAGE_SIZE so
 * the sections that has this restriction (or similar)
 * is located before the ones requiring PAGE_SIZE alignment.
 * NOSAVE_DATA starts and ends with a PAGE_SIZE alignment which
 * matches the requirement of PAGE_ALIGNED_DATA.
 *
 * use 0 as page_align if page_aligned data is not used */
#define RW_DATA_SECTION(cacheline, pagealigned, inittask)		\
	. = ALIGN(PAGE_SIZE);						\
	.data : AT(ADDR(.data) - LOAD_OFFSET) {				\
		INIT_TASK_DATA(inittask)				\
		NOSAVE_DATA						\
		PAGE_ALIGNED_DATA(pagealigned)				\
		CACHELINE_ALIGNED_DATA(cacheline)			\
		READ_MOSTLY_DATA(cacheline)				\
		DATA_DATA						\
		CONSTRUCTORS						\
	}

#define INIT_TEXT_SECTION(inittext_align)				\
	. = ALIGN(inittext_align);					\
	.init.text : AT(ADDR(.init.text) - LOAD_OFFSET) {		\
		VMLINUX_SYMBOL(_sinittext) = .;				\
		INIT_TEXT						\
		VMLINUX_SYMBOL(_einittext) = .;				\
	}

#define INIT_DATA_SECTION(initsetup_align)				\
	.init.data : AT(ADDR(.init.data) - LOAD_OFFSET) {		\
		INIT_DATA						\
		INIT_SETUP(initsetup_align)				\
		INIT_CALLS						\
		CON_INITCALL						\
		SECURITY_INITCALL					\
		INIT_RAM_FS						\
	}

#define BSS_SECTION(sbss_align, bss_align, stop_align)			\
	. = ALIGN(sbss_align);						\
	VMLINUX_SYMBOL(__bss_start) = .;				\
	SBSS(sbss_align)						\
	BSS(bss_align)							\
	. = ALIGN(stop_align);						\
	VMLINUX_SYMBOL(__bss_stop) = .;<|MERGE_RESOLUTION|>--- conflicted
+++ resolved
@@ -149,7 +149,6 @@
 #define TRACE_SYSCALLS()
 #endif
 
-<<<<<<< HEAD
 #ifdef CONFIG_CLKSRC_OF
 #define CLKSRC_OF_TABLES() . = ALIGN(8);				\
 			   VMLINUX_SYMBOL(__clksrc_of_table) = .;	\
@@ -157,7 +156,8 @@
 			   *(__clksrc_of_table_end)
 #else
 #define CLKSRC_OF_TABLES()
-=======
+#endif
+
 #ifdef CONFIG_IRQCHIP
 #define IRQCHIP_OF_MATCH_TABLE()					\
 	. = ALIGN(8);							\
@@ -166,7 +166,6 @@
 	*(__irqchip_of_end)
 #else
 #define IRQCHIP_OF_MATCH_TABLE()
->>>>>>> 9e47b8bf
 #endif
 
 #define KERNEL_DTB()							\
@@ -512,13 +511,9 @@
 	DEV_DISCARD(init.rodata)					\
 	CPU_DISCARD(init.rodata)					\
 	MEM_DISCARD(init.rodata)					\
-<<<<<<< HEAD
 	CLKSRC_OF_TABLES()						\
-	KERNEL_DTB()
-=======
 	KERNEL_DTB()							\
 	IRQCHIP_OF_MATCH_TABLE()
->>>>>>> 9e47b8bf
 
 #define INIT_TEXT							\
 	*(.init.text)							\
